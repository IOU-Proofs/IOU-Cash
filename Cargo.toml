--- conflicted
+++ resolved
@@ -36,9 +36,4 @@
 
 arkeddsa = {git = "https://github.com/kilic/arkeddsa"}
 aes = "0.8.3"
-<<<<<<< HEAD
-# arkeddsa = {path = "../../kilic/arkeddsa"}
-=======
-arkeddsa = {path = "../../kilic/arkeddsa"}
 colored = "2"
->>>>>>> bf8c4a0a
